--- conflicted
+++ resolved
@@ -101,11 +101,8 @@
             plan_id=get_option_ini(config, "qs_to_plan_id"),
             complete_run=get_option_ini(config, "qs_to_complete_run"),
             mode=get_option_ini(config, "qs_to_mode"),
-<<<<<<< HEAD
-            run_title=get_option_ini(config, "qs_to_run_title")
-=======
+            run_title=get_option_ini(config, "qs_to_run_title"),
             host=get_option_ini(config, "qs_to_host")
->>>>>>> a8adee61
         )
 
         QasePytestPluginSingleton.init(
