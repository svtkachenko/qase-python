--- conflicted
+++ resolved
@@ -3,44 +3,30 @@
 import time
 from datetime import datetime
 from typing import Tuple, Union
-import platform
-import sys
-import pip
-from pkg_resources import DistributionNotFound, get_distribution
+
 import pytest
 
 import apitist
 from filelock import FileLock
 
-from qaseio.api_client import ApiClient
-from qaseio.configuration import Configuration
-from qaseio.api.attachments_api import AttachmentsApi
-from qaseio.api.cases_api import CasesApi
-from qaseio.api.plans_api import PlansApi
-from qaseio.api.projects_api import ProjectsApi
-from qaseio.api.results_api import ResultsApi
-from qaseio.api.runs_api import RunsApi
-from qaseio.model.run_create import RunCreate
-from qaseio.model.result_create_bulk import ResultCreateBulk
-from qaseio.model.result_create_steps_inner import ResultCreateStepsInner
-from qaseio.rest import ApiException
-
+from qaseio.client import QaseApi
+from qaseio.client.models import (
+    TestRunCreate,
+    TestRunInclude,
+    TestRunInfo,
+    TestRunResultCreate,
+    TestRunResultStatus,
+    TestRunResultStepCreate,
+    TestRunResultUpdate,
+)
 
 QASE_MARKER = "qase"
-
 PYTEST_TO_QASE_STATUS = {
-<<<<<<< HEAD
-    "PASSED": 'passed',
-    "FAILED": 'failed',
-    "SKIPPED": 'skipped',
-=======
     "PASSED": TestRunResultStatus.PASSED,
     "FAILED": TestRunResultStatus.FAILED,
     "SKIPPED": TestRunResultStatus.SKIPPED,
     "BLOCKED": TestRunResultStatus.BLOCKED,
->>>>>>> cfb655c9
 }
-
 
 try:
     from xdist import is_xdist_master
@@ -48,14 +34,6 @@
 
     def is_xdist_master(*args, **kwargs):
         return True
-
-
-def package_version(name):
-    try:
-        version = get_distribution(name).version
-    except DistributionNotFound:
-        version = "unknown"
-    return version
 
 
 def get_ids_from_pytest_nodes(items):
@@ -80,58 +58,21 @@
     pass
 
 
-def get_step_position(identifier: Union[int, str], case):
-    if isinstance(identifier, int):
-        # We expect that this is correct position id
-        return identifier
-    if isinstance(identifier, str):
-        # Trying to guess that identifier is hash or step name
-        for pos, step in enumerate(case.steps):
-            if identifier in (step.get("hash"), step.get("action")):
-                return pos + 1
-    raise MissingStepIdentifierException(
-        "Missing step for identifier {}".format(identifier)
-    )
-
-
-def get_platform():
-    platform_data = {
-        'os': platform.system(),
-        'arch': platform.machine(),
-        'python': '.'.join(map(str, sys.version_info)),
-        'pip': pip.__version__
-    }
-    return ';'.join([f'{key}={value}' for key, value in platform_data.items()])
-
-
-def get_client():
-    client_data = {
-        'qaseapi': package_version('qaseio'),
-        'qase-pytest': package_version('qase-pytest'),
-        'pytest': pytest.__version__,
-    }
-    return ';'.join([f'{key}={value}' for key, value in client_data.items()])
-
-
 class QasePytestPlugin:
-    testrun = None
-    meta_run_file = pathlib.Path("src.runid")
+    testrun: TestRunInfo = None
+    meta_run_file = pathlib.Path("qaseio.runid")
 
     def __init__(
-            self,
-            api_token,
-            project,
-            testrun=None,
-            testplan=None,
-            create_run=False,
-            complete_run=False,
-            debug=False,
+        self,
+        api_token,
+        project,
+        testrun=None,
+        testplan=None,
+        create_run=False,
+        complete_run=False,
+        debug=False,
     ):
-        configuration = Configuration()
-        configuration.api_key['TokenAuth'] = api_token
-        self.client = ApiClient(configuration)
-        self.client.set_default_header('X-Platform', get_platform())
-        self.client.set_default_header('X-Client', get_client())
+        self.client = QaseApi(api_token)
         self.project_code = project
         self.testrun_id = testrun
         self.testplan_id = testplan
@@ -139,13 +80,14 @@
         self.complete_run = complete_run
         self.debug = debug
         self.nodes_with_ids = {}
-        self.results_for_send = {}
         self.cases_info = {}
         self.missing_ids = []
         self.existing_ids = []
         self.last_node = None
-        self.project = self.get_project(self.project_code)
+        self.project = self.client.projects.exists(self.project_code)
         self.comment = "Pytest Plugin Automation Run"
+        if not self.project:
+            raise ValueError("Unable to find given project code")
         self.check_testrun()
         if self.debug:
             logger = logging.getLogger(apitist.dist_name)
@@ -156,27 +98,16 @@
         """ Add extra-info in header """
         message = "qase: "
         if self.testrun_id:
-            message += "existing test run #{} selected".format(self.testrun_id)
+            message += "existing testrun #{} selected".format(self.testrun_id)
         else:
-            message += "a new test run will be created"
+            message += "a new testrun will be created"
         return message
 
-    def get_project(self, project_code):
-        api_instance = ProjectsApi(self.client)
-        try:
-            response = api_instance.get_project(project_code)
-            if hasattr(response, 'result'):
-                return response.result
-            raise ValueError("Unable to find given project code")
-        except ApiException as e:
-            print("Exception when calling ProjectApi->get_project: %s\n" % e)
-
     def check_case_ids(self, data):
-        api_instance = CasesApi(self.client)
         exist = []
         not_exist = []
         for _id in data.get("ids"):
-            case = api_instance.get_case(self.project_code, _id).result
+            case = self.client.cases.exists(self.project_code, _id)
             if case:
                 self.cases_info[case.id] = case
                 exist.append(_id)
@@ -197,13 +128,12 @@
                 "You should provide either use testrun or testplan"
             )
         if self.testplan_id:
-            api_plans = PlansApi(self.client)
-            test_plan = api_plans.get_plan(
+            testplan = self.client.plans.exists(
                 self.project_code, self.testplan_id
             )
-            if not test_plan:
-                raise ValueError("Could not find test plan")
-            self.create_testrun([case.case_id for case in test_plan.cases])
+            if not testplan:
+                raise ValueError("Could not find testplan")
+            self.create_testrun([case.case_id for case in testplan.cases])
         self.load_testrun()
         if not self.testrun and not self.create_run:
             raise ValueError(
@@ -216,26 +146,22 @@
             )
 
     def load_testrun(self):
-        api_runs = RunsApi(self.client)
         if self.testrun_id and self.testrun is None:
-            self.testrun = api_runs.get_run(
-                code=self.project_code,
-                id=self.testrun_id,
-                include='cases',
-            ).result
+            self.testrun = self.client.runs.exists(
+                self.project_code,
+                self.testrun_id,
+                include=TestRunInclude.CASES,
+            )
 
     def create_testrun(self, cases):
-        api_runs = RunsApi(self.client)
         if cases:
-            result = api_runs.create_run(
-                code=self.project_code,
-                run_create=RunCreate(
-                    title="Automated Run {}".format(str(datetime.now())),
+            self.testrun_id = self.client.runs.create(
+                self.project_code,
+                TestRunCreate(
+                    "Automated Run {}".format(str(datetime.now())),
                     cases=cases,
-                    is_autotest=True
                 ),
-            )
-            self.testrun_id = result.result.id
+            ).id
             print()
             print(
                 "Qase TMS: created testrun "
@@ -244,10 +170,23 @@
                 )
             )
 
+    def get_step_position(self, identifier: Union[int, str], case):
+        if isinstance(identifier, int):
+            # We expect that this is correct position id
+            return identifier
+        if isinstance(identifier, str):
+            # Trying to guess that identifier is hash or step name
+            for pos, step in enumerate(case.steps):
+                if identifier in (step.get("hash"), step.get("action")):
+                    return pos + 1
+        raise MissingStepIdentifierException(
+            "Missing step for identifier {}".format(identifier)
+        )
+
     def start_step(self, identifier):
         case_ids = self.nodes_with_ids[self.last_node].get("ids")
         if len(case_ids) > 1:
-            # We could not match steps with more than one case
+            # We could not match steps with more then one case
             raise MoreThenOneCaseIdException(
                 "Test case decorated with several ids: {}".format(
                     ", ".join(case_ids)
@@ -256,15 +195,15 @@
         elif case_ids[0] in self.missing_ids:
             return None
         case = self.cases_info.get(case_ids[0])
-        position = get_step_position(identifier, case)
+        position = self.get_step_position(identifier, case)
         return position
 
     def finish_step(self, position: int, exception=None):
         if not position:
             return
-        status = PYTEST_TO_QASE_STATUS['PASSED']
+        status = TestRunResultStatus.PASSED
         if exception:
-            status = PYTEST_TO_QASE_STATUS['FAILED']
+            status = TestRunResultStatus.FAILED
         steps = self.nodes_with_ids[self.last_node].get("steps", {})
         steps[position] = {}
         steps[position]["status"] = status
@@ -278,7 +217,7 @@
 
         Prints additional info at start of the run, if debug in True
         """
-        with FileLock("src.lock"):
+        with FileLock("qaseio.lock"):
             self.load_run_from_lock()
             self.load_testrun()
             self.nodes_with_ids, no_ids = get_ids_from_pytest_nodes(items)
@@ -347,7 +286,6 @@
 
     def pytest_sessionfinish(self, session, exitstatus):
         if is_xdist_master(session):
-            self.send_bulk_results()
             if self.complete_run:
                 self.load_run_from_lock()
                 self.complete()
@@ -377,59 +315,70 @@
 
             if report.failed:
                 if call.excinfo.typename != "AssertionError":
-                    result(PYTEST_TO_QASE_STATUS['BLOCKED'])
+                    result(TestRunResultStatus.BLOCKED)
                 else:
-                    result(PYTEST_TO_QASE_STATUS['FAILED'])
+                    result(TestRunResultStatus.FAILED)
             elif report.skipped:
                 if self.nodes_with_ids[item.nodeid]["result"] in (
-                        None,
-                        PYTEST_TO_QASE_STATUS['PASSED'],
+                    None,
+                    TestRunResultStatus.PASSED,
                 ):
                     result(TestRunResultStatus.SKIPPED)
             else:
                 if self.nodes_with_ids[item.nodeid]["result"] is None:
-                    result(PYTEST_TO_QASE_STATUS['PASSED'])
+                    result(TestRunResultStatus.PASSED)
 
     def start_pytest_item(self, item):
         if item.nodeid in self.nodes_with_ids:
             self.last_node = item.nodeid
+            hashes = []
             for _id in self.nodes_with_ids[item.nodeid].get("ids", []):
                 if _id not in self.missing_ids:
-                    self.results_for_send[_id] = {
-                        'case_id': _id,
-                        'status': 'in_progress',
-                        'is_api_result': True,
-                    }
+                    result = self.client.results.create(
+                        self.project_code,
+                        self.testrun_id,
+                        TestRunResultCreate(
+                            _id, TestRunResultStatus.IN_PROGRESS
+                        ),
+                    )
+                    hashes.append(result.hash)
+            self.nodes_with_ids[item.nodeid]["hashes"] = hashes
             self.nodes_with_ids[item.nodeid]["started_at"] = time.time()
 
     def finish_pytest_item(self, item):
         if item.nodeid in self.nodes_with_ids:
             results = self.nodes_with_ids[item.nodeid]
+            hashes = results.get("hashes", [])
             attachments = results.get("attachments", [])
             steps = [
-                ResultCreateStepsInner(position=pos, **values)
+                TestRunResultStepCreate(position=pos, **values)
                 for pos, values in results.get("steps", {}).items()
             ]
             attached = []
-            api_attachments = AttachmentsApi(self.client)
             if attachments:
-                attached = api_attachments.upload_attachment(
-                    self.project_code, **attachments
-                ).result
-            for _id in self.nodes_with_ids[item.nodeid].get("ids", []):
-                if _id in self.results_for_send:
-                    self.results_for_send[_id]['status'] = results.get("result")
-                    self.results_for_send[_id]['comment'] = self.comment
-                    self.results_for_send[_id]['stacktrace'] = results.get("error")
-                    self.results_for_send[_id]['time_ms'] = int(
-                                (time.time() - results.get("started_at")) * 1000
-                            )
-                    self.results_for_send[_id]['attachments'] = [attach.hash for attach in attached]
-                    self.results_for_send[_id]['steps'] = steps
+                attached = self.client.attachments.upload(
+                    self.project_code, *attachments
+                )
+            for hash in hashes:
+                self.client.results.update(
+                    self.project_code,
+                    self.testrun_id,
+                    hash,
+                    TestRunResultUpdate(
+                        status=results.get("result"),
+                        comment=self.comment,
+                        stacktrace=results.get("error"),
+                        time_ms=int(
+                            (time.time() - results.get("started_at")) * 1000
+                        ),
+                        attachments=[attach.hash for attach in attached],
+                        steps=steps,
+                    ),
+                )
             self.last_node = None
 
     def add_attachments(
-            self, *files: Union[str, Tuple[str, str], Tuple[bytes, str, str]]
+        self, *files: Union[str, Tuple[str, str], Tuple[bytes, str, str]]
     ):
         if self.last_node:
             node = self.nodes_with_ids[self.last_node]
@@ -437,33 +386,16 @@
             attachments.extend(files)
             node["attachments"] = attachments
 
-    def send_bulk_results(self):
-        api_results = ResultsApi(self.client)
-        print()
-        print(f"Sending results to test run {self.testrun_id}...")
-        try:
-            api_results.create_result_bulk(
-                code=self.project_code,
-                id=self.testrun_id,
-                result_create_bulk=ResultCreateBulk(
-                    results=list(self.results_for_send.values())
-                )
-            )
-            print(f"Results of run {self.testrun_id} was sent")
-        except Exception as e:
-            print(f"Error at sending results for run {self.testrun_id}: {e}")
-
     def complete(self):
         if self.testrun_id and self.complete_run:
-            api_runs = RunsApi(self.client)
             print()
             print(f"Finishing run {self.testrun_id}")
-            res = api_runs.get_run(self.project_code, self.testrun_id).result
+            res = self.client.runs.get(self.project_code, self.testrun_id)
             if res.status == 1:
                 print(f"Run {self.testrun_id} already finished")
                 return
             try:
-                api_runs.complete_run(self.project_code, self.testrun_id)
+                self.client.runs.complete(self.project_code, self.testrun_id)
                 print(f"Run {self.testrun_id} was finished successfully")
             except Exception as e:
                 print(f"Run {self.testrun_id} was finished with error: {e}")
